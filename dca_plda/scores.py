--- conflicted
+++ resolved
@@ -366,10 +366,6 @@
         # If this dict is not provided, do not randomize both by session and logid, just do it once
         randomize_by_logid = False
 
-<<<<<<< HEAD
-
-=======
->>>>>>> 32d6ecfc
     for keyf in [l.strip() for l in open(keylist).readlines()]:
         key  = Key.load(keyf)
         name = re.sub('.h5$', '', os.path.basename(keyf))
